--- conflicted
+++ resolved
@@ -3,10 +3,7 @@
 use super::expression_methods::InetOrCidr;
 use crate::expression::functions::define_sql_function;
 use crate::pg::expression::expression_methods::ArrayOrNullableArray;
-<<<<<<< HEAD
-=======
 use crate::pg::expression::expression_methods::CombinedNullableValue;
->>>>>>> ecf6e921
 use crate::pg::expression::expression_methods::JsonOrNullableJson;
 use crate::pg::expression::expression_methods::JsonbOrNullableJsonb;
 use crate::pg::expression::expression_methods::MaybeNullableValue;
@@ -1663,10 +1660,6 @@
 
 #[cfg(feature = "postgres_backend")]
 define_sql_function! {
-<<<<<<< HEAD
-    /// Returns the number of elements in the top-level JSON array
-    ///
-=======
     /// This form of json_object takes keys and values pairwise from two separate arrays.
     /// In all other respects it is identical to the one-argument form.
     ///
@@ -1717,7 +1710,6 @@
 #[cfg(feature = "postgres_backend")]
 define_sql_function! {
     /// Returns the type of the top-level json value as a text-string
->>>>>>> ecf6e921
     ///
     /// # Example
     ///
@@ -1731,29 +1723,6 @@
     /// #
     /// # #[cfg(feature = "serde_json")]
     /// # fn run_test() -> QueryResult<()> {
-<<<<<<< HEAD
-    /// #     use diesel::dsl::json_array_length;
-    /// #     use serde_json::json;
-    /// #     use diesel::sql_types::{Integer, Json};
-    /// #     let connection = &mut establish_connection();
-    /// let result = diesel::select(json_array_length::<Json, _>(json!([1, 2, 3])))
-    ///     .get_result::<i32>(connection)?;
-    ///
-    /// assert_eq!(result, 3);
-    ///
-    /// let result = diesel::select(json_array_length::<Json, _>(json!([])))
-    ///     .get_result::<i32>(connection)?;
-    ///
-    /// assert_eq!(result, 0);
-    ///
-    ///
-    ///
-    /// #     Ok(())
-    /// # }
-    /// ```
-
-    fn json_array_length<E: JsonOrNullableJson + SingleValue>(e: E) -> Integer;
-=======
     /// #     use diesel::dsl::json_typeof;
     /// #     use serde_json::{json, Value};
     /// #     use diesel::sql_types::{Json, Nullable};
@@ -1796,15 +1765,10 @@
     /// # }
     /// ```
     fn json_typeof<E: JsonOrNullableJson + SingleValue + MaybeNullableValue<Text>>(e: E) -> E::Out;
->>>>>>> ecf6e921
-}
-
-#[cfg(feature = "postgres_backend")]
-define_sql_function! {
-<<<<<<< HEAD
-    /// Returns the number of elements in the top-level JSON array
-    ///
-=======
+}
+
+#[cfg(feature = "postgres_backend")]
+define_sql_function! {
     /// Returns the type of the top-level jsonb value as a text-string
     ///
     /// # Example
@@ -1866,7 +1830,6 @@
 #[cfg(feature = "postgres_backend")]
 define_sql_function! {
     /// Converts the given json value to pretty-printed, indented text
->>>>>>> ecf6e921
     ///
     /// # Example
     ///
@@ -1880,29 +1843,6 @@
     /// #
     /// # #[cfg(feature = "serde_json")]
     /// # fn run_test() -> QueryResult<()> {
-<<<<<<< HEAD
-    /// #     use diesel::dsl::jsonb_array_length;
-    /// #     use serde_json::json;
-    /// #     use diesel::sql_types::{Integer, Jsonb};
-    /// #     let connection = &mut establish_connection();
-    /// let result = diesel::select(jsonb_array_length::<Jsonb, _>(json!([1, 2, 3])))
-    ///     .get_result::<i32>(connection)?;
-    ///
-    /// assert_eq!(result, 3);
-    ///
-    /// let result = diesel::select(jsonb_array_length::<Jsonb, _>(json!([])))
-    ///     .get_result::<i32>(connection)?;
-    ///
-    /// assert_eq!(result, 0);
-    ///
-    ///
-    ///
-    /// #     Ok(())
-    /// # }
-    /// ```
-
-    fn jsonb_array_length<E: JsonbOrNullableJsonb + SingleValue>(e: E) -> Integer;
-=======
     /// #     use diesel::dsl::jsonb_pretty;
     /// #     use serde_json::{json, Value};
     /// #     use diesel::sql_types::{Jsonb, Nullable};
@@ -2051,5 +1991,90 @@
     /// # }
     /// ```
     fn jsonb_strip_nulls<E: JsonbOrNullableJsonb + SingleValue>(jsonb: E) -> E;
->>>>>>> ecf6e921
+}
+
+#[cfg(feature = "postgres_backend")]
+define_sql_function! {
+    /// Returns the number of elements in the top-level JSON array
+    ///
+    ///
+    /// # Example
+    ///
+    /// ```rust
+    /// # include!("../../doctest_setup.rs");
+    /// #
+    /// # fn main() {
+    /// #     #[cfg(feature = "serde_json")]
+    /// #     run_test().unwrap();
+    /// # }
+    /// #
+    /// # #[cfg(feature = "serde_json")]
+    /// # fn run_test() -> QueryResult<()> {
+    /// #     use diesel::dsl::json_array_length;
+    /// #     use serde_json::{json, Value};
+    /// #     use diesel::sql_types::{Integer, Json, Nullable};
+    /// #     let connection = &mut establish_connection();
+    ///
+    /// let result = diesel::select(json_array_length::<Json, _>(json!([1, 2, 3])))
+    ///     .get_result::<i32>(connection)?;
+    /// assert_eq!(result, 3);
+    ///
+    /// let result = diesel::select(json_array_length::<Json, _>(json!([])))
+    ///     .get_result::<i32>(connection)?;
+    /// assert_eq!(result, 0);
+    ///
+    /// let result = diesel::select(json_array_length::<Nullable<Json>, _>(None::<Value>))
+    ///     .get_result::<Option<i32>>(connection)?;
+    /// assert!(result.is_none());
+    ///
+    ///
+    ///
+    /// #     Ok(())
+    /// # }
+    /// ```
+
+    fn json_array_length<E: JsonOrNullableJson + MaybeNullableValue<Integer>>(json: E) -> E::Out;
+}
+
+#[cfg(feature = "postgres_backend")]
+define_sql_function! {
+    /// Returns the number of elements in the top-level JSON array
+    ///
+    ///
+    /// # Example
+    ///
+    /// ```rust
+    /// # include!("../../doctest_setup.rs");
+    /// #
+    /// # fn main() {
+    /// #     #[cfg(feature = "serde_json")]
+    /// #     run_test().unwrap();
+    /// # }
+    /// #
+    /// # #[cfg(feature = "serde_json")]
+    /// # fn run_test() -> QueryResult<()> {
+    /// #     use diesel::dsl::jsonb_array_length;
+    /// #     use serde_json::{json, Value};
+    /// #     use diesel::sql_types::{Integer, Jsonb, Nullable};
+    /// #     let connection = &mut establish_connection();
+    ///
+    /// let result = diesel::select(jsonb_array_length::<Jsonb, _>(json!([1, 2, 3])))
+    ///     .get_result::<i32>(connection)?;
+    /// assert_eq!(result, 3);
+    ///
+    /// let result = diesel::select(jsonb_array_length::<Jsonb, _>(json!([])))
+    ///     .get_result::<i32>(connection)?;
+    /// assert_eq!(result, 0);
+    ///
+    /// let result = diesel::select(jsonb_array_length::<Nullable<Jsonb>, _>(None::<Value>))
+    ///     .get_result::<Option<i32>>(connection)?;
+    /// assert!(result.is_none());
+    ///
+    ///
+    ///
+    /// #     Ok(())
+    /// # }
+    /// ```
+
+    fn jsonb_array_length<E: JsonbOrNullableJsonb + MaybeNullableValue<Integer>>(jsonb: E) -> E::Out;
 }